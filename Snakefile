--- conflicted
+++ resolved
@@ -56,11 +56,7 @@
 if config['enable']['build_cutout']:
     rule build_cutout:
         input:
-<<<<<<< HEAD
-            regions_onshore="resources/offshore_shapes_{regions}.geojson",
-=======
             regions_onshore='data/supply_regions/supply_regions_RSA.shp',
->>>>>>> 13b983a0
         output:
             "cutouts/{cutout}.nc",
         log:
@@ -111,11 +107,7 @@
     rule build_renewable_profiles:
         input:
             base_network="networks/base_{regions}.nc",
-<<<<<<< HEAD
             regions = 'resources/onshore_shapes_{regions}.geojson',
-=======
-            regions = 'resources/offshore_shapes_{regions}.geojson',
->>>>>>> 13b983a0
             natura=lambda w: (
                 "resources/landuse_without_protected_conservation.tiff"
                 if config["renewable"][w.technology]["natura"]
@@ -124,21 +116,12 @@
             profiles='data/bundle/renewable_profiles.xlsx',
             cutout=lambda w: "cutouts/"+ config["renewable"][w.technology]["cutout"] + ".nc",
         output:
-<<<<<<< HEAD
-            profile="resources/profile_{technology}_{regions}.nc",
-            other_re_profiles="resources/other_re_profiles_{technology}_{regions}.nc"
-        log:
-            "logs/build_renewable_profile_{technology}_{regions}.log",
-        benchmark:
-            "benchmarks/build_renewable_profiles_{technology}_{regions}"
-=======
             profile="resources/profile_{technology}_{regions}_{resarea}.nc",
             other_re_profiles="resources/other_re_profiles_{technology}_{regions}_{resarea}.nc"
         log:
             "logs/build_renewable_profile_{technology}_{regions}_{resarea}.log",
         benchmark:
             "benchmarks/build_renewable_profiles_{technology}_{regions}_{resarea}"
->>>>>>> 13b983a0
         threads: ATLITE_NPROCESSES
         resources:
             mem_mb=ATLITE_NPROCESSES * 5000,
